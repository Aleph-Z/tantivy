![Tantivy](https://tantivy-search.github.io/logo/tantivy-logo.png)

[![Build Status](https://travis-ci.org/tantivy-search/tantivy.svg?branch=master)](https://travis-ci.org/tantivy-search/tantivy)
[![Coverage Status](https://coveralls.io/repos/github/tantivy-search/tantivy/badge.svg?branch=master)](https://coveralls.io/github/tantivy-search/tantivy?branch=master)
[![License: MIT](https://img.shields.io/badge/License-MIT-yellow.svg)](https://opensource.org/licenses/MIT)
[![Join the chat at https://gitter.im/tantivy-search/tantivy](https://badges.gitter.im/tantivy-search/tantivy.svg)](https://gitter.im/tantivy-search/tantivy?utm_source=badge&utm_medium=badge&utm_campaign=pr-badge&utm_content=badge)
![beacon for google analytics](https://ga-beacon.appspot.com/UA-88834340-1/tantivy/README)

**Tantivy** is a **full text search engine library** written in rust.

It is strongly inspired by Lucene's design.

# Features

- configurable indexing (optional term frequency and position indexing)
- tf-idf scoring
- Basic query language
- Phrase queries
- Incremental indexing
- Multithreaded indexing (indexing English Wikipedia takes 4 minutes on my desktop)
- mmap based
- optional SIMD integer cobeaconbeaconmpression
- u32 fast fields (equivalent of doc values in Lucene)
- LZ4 compressed document store
- Cheesy logo with a horse

# Getting started

- [tantivy's usage example](http://fulmicoton.com/tantivy-examples/simple_search.html)
- [tantivy-cli and its tutorial](https://github.com/tantivy-search/tantivy-cli).
It will walk you through getting a wikipedia search engine up and running in a few minutes.
- [reference doc](https://tantivy-search.github.io/tantivy/tantivy/schema/index.html).

# Compiling 

Tantivy requires Rust Nightly because it uses requires the features [`box_syntax`](https://doc.rust-lang.org/stable/book/box-syntax-and-patterns.html), [`optin_builtin_traits`](https://github.com/rust-lang/rfcs/blob/master/text/0019-opt-in-builtin-traits.md), and [`conservative_impl_trait`](https://github.com/rust-lang/rfcs/blob/master/text/1522-conservative-impl-trait.md).
By default, `tantivy` uses a git submodule called `simdcomp`.
After cloning the repository, you will need to initialize and update
the submodules. The project can then be built using `cargo`.

<<<<<<< HEAD
    git clone git@github.com:fulmicoton/tantivy.git
    cd tantivy
=======
    git clone git@github.com:tantivy-search/tantivy.git
>>>>>>> 4cedfd90
    git submodule init
    git submodule update
    cargo build


Alternatively, if you are trying to compile `tantivy` without simd compression,
you can disable this functionality. In this case, this submodule is not required
and you can compile tantivy by using the `--no-default-features` flag.

    cargo build --no-default-features 


# Contribute

Send me an email (paul.masurel at gmail.com) if you want to contribute to tantivy. <|MERGE_RESOLUTION|>--- conflicted
+++ resolved
@@ -38,12 +38,8 @@
 After cloning the repository, you will need to initialize and update
 the submodules. The project can then be built using `cargo`.
 
-<<<<<<< HEAD
-    git clone git@github.com:fulmicoton/tantivy.git
+    git clone git@github.com:tantivy-search/tantivy.git
     cd tantivy
-=======
-    git clone git@github.com:tantivy-search/tantivy.git
->>>>>>> 4cedfd90
     git submodule init
     git submodule update
     cargo build
